--- conflicted
+++ resolved
@@ -27,7 +27,6 @@
     - 'Middleware': 'http/middleware.md'
     - 'Multipart': 'http/multipart.md'
     - 'Responder': 'http/responder.md'
-<<<<<<< HEAD
     - 'Request': 'http/request.md'
     - 'Status codes': 'http/status.md'
     - 'URI': 'http/uri.md'
@@ -35,8 +34,6 @@
     - 'Index': 'redis/index.md'
     - 'Basics': 'redis/basics.md'
     - 'Custom commands': 'redis/custom-commands.md'
-=======
->>>>>>> 77bae679
 - Routing:
     - 'Async': 'routing/async.md'
     - 'Parameters': 'routing/parameters.md'
