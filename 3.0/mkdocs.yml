site_name: 'Vapor Docs'
copyright: 'Copyright &copy; 2017 Qutheory, LLC'

pages:
- 'Overview': 'index.md'
- 'What is Vapor?': 'getting-started/vapor.md'
- 'Installation':
    - 'Installing on macOS': 'getting-started/install-on-macos.md'
    - 'Installing on Ubuntu': 'getting-started/install-on-ubuntu.md'
    - 'Installing Vapor Toolbox': 'getting-started/toolbox.md'
    - 'Managing your project': 'getting-started/package.md'
- 'Concepts':
    - 'Overview': 'getting-started/overview.md'
    - 'HTTP': 'getting-started/http.md'
    - 'Async and Codable': 'getting-started/async-and-codable.md'
    - 'Controllers': 'getting-started/controllers.md'
    - 'Databases': 'getting-started/databases.md'
- 'Getting started':
    - 'Application': 'vapor/application.md'
    - 'Promise & Future Introduction': 'async/promise-future-introduction.md'
    - 'Routing': 'vapor/routing.md'
    - 'Route Collection': 'vapor/route-collection.md'
    - 'Route Group': 'vapor/route-group.md'
<<<<<<< HEAD
- Async:
    - 'Package': 'async/package.md'
    - 'Promise & Future Introduction': 'async/promise-future-introduction.md'
    - 'Future Basics': 'async/futures-basics.md'
    - 'Streams Introduction': 'async/streams-introduction.md'
    - 'Stream Basics': 'async/streams-basics.md'
- Fluent:
    - 'Package': 'fluent/package.md'
- HTTP:
    - 'Index': 'http/index.md'
    - 'Request': 'http/request.md'
    - 'Response': 'http/response.md'
    - 'Methods': 'http/method.md'
    - 'Status codes': 'http/status.md'
    - 'URI': 'http/uri.md'
    - 'Headers': 'http/headers.md'
    - 'Body': 'http/body.md'
    - 'Cookies': 'http/cookies.md'
    - 'Middleware': 'http/middleware.md'
    - 'Multipart': 'http/multipart.md'
    - 'Responder': 'http/responder.md'
    - 'Request': 'http/request.md'
    - 'Status codes': 'http/status.md'
    - 'URI': 'http/uri.md'
- Redis:
    - 'Index': 'redis/index.md'
    - 'Basics': 'redis/basics.md'
    - 'Custom commands': 'redis/custom-commands.md'
- Routing:
    - 'Async': 'routing/async.md'
    - 'Parameters': 'routing/parameters.md'
    - 'Route': 'routing/route.md'
    - 'Router': 'routing/router.md'
    - 'Sync': 'routing/sync.md'
- WebSocket:
    - 'WebSocket': 'websocket/websocket.md'
    - 'Binary': 'websocket/binary-stream.md'
    - 'Text': 'websocket/text-stream.md'
    - 'Client': 'websocket/client.md'
    - 'Server': 'websocket/server.md'
    - 'Server Upgrades': 'websocket/upgrade.md'
- Security:
    - 'Index': 'security/index.md'
    - 'Denial of Service': 'security/dos.md'
- JWT:
    - 'Signed Tokens': 'jwt/jws.md'
- Crypto:
    - 'Index': 'crypto/index.md'
    - 'Base64': 'crypto/base64.md'
    - 'Hashes': 'crypto/hash.md'
    - 'Message authentication': 'crypto/mac.md'
    - 'Password hashing': 'crypto/passwords.md'
    - 'Random': 'crypto/random.md'
- SQLite:
    - 'Package': 'sqlite/package.md'
    - 'Overview': 'sqlite/overview.md'
=======
    - 'JSON': 'vapor/json.md'
    - 'Deployment': 'vapor/cloud.md'
- 'Basics':
    - 'Async':
        - 'Package': 'async/package.md'
        - 'Future Basics': 'async/futures-basics.md'
        - 'Streams Introduction': 'async/streams-introduction.md'
        - 'Stream Basics': 'async/streams-basics.md'
        - 'Worker': 'async/worker.md'
    - 'HTTP':
        - 'Index': 'http/index.md'
        - 'Body': 'http/body.md'
        - 'Client': 'http/client.md'
        - 'Cookies': 'http/cookies.md'
        - 'Headers': 'http/headers.md'
        - 'Methods': 'http/method.md'
        - 'Middleware': 'http/middleware.md'
        - 'Multipart': 'http/multipart.md'
        - 'Request': 'http/request.md'
        - 'Response': 'http/response.md'
        - 'Responder': 'http/responder.md'
        - 'Status codes': 'http/status.md'
        - 'URI': 'http/uri.md'
    - 'Redis':
        - 'Index': 'redis/index.md'
        - 'Basics': 'redis/basics.md'
        - 'Custom commands': 'redis/custom-commands.md'
        - 'Publish and Subscribe': 'redis/pub-sub.md'
        - 'Pipeline': 'redis/pipeline.md'
    - 'WebSocket':
        - 'WebSocket': 'websocket/websocket.md'
        - 'Binary': 'websocket/binary-stream.md'
        - 'Text': 'websocket/text-stream.md'
        - 'Client': 'websocket/client.md'
        - 'Server': 'websocket/server.md'
        - 'Server Upgrades': 'websocket/upgrade.md'
    - 'JWT':
        - 'Signed Tokens': 'jwt/jws.md'
- 'Databases':
    - 'SQLite':
        - 'Package': 'sqlite/package.md'
        - 'Overview': 'sqlite/overview.md'
    - 'MySQL':
        - 'Index': 'mysql/index.md'
        - 'Setup': 'mysql/setup.md'
        - 'Basics': 'mysql/basics.md'
    # - 'PostgreSQL':
    # - 'MongoDB':
# - 'ORMs':
#     - 'Overview': 'orms/overview.md'
    # - 'Fluent':
- 'Advanced':
    - Crypto:
        - 'Index': 'crypto/index.md'
        - 'Base64': 'crypto/base64.md'
        - 'Hashes': 'crypto/hash.md'
        - 'Message authentication': 'crypto/mac.md'
        - 'Password hashing': 'crypto/passwords.md'
        - 'Random': 'crypto/random.md'
    - Routing:
        - 'Basics': 'routing/basics.md'
        - 'Parameters': 'routing/parameters.md'
        - 'Route': 'routing/route.md'
        - 'Router': 'routing/router.md'
    - 'Sockets':
        - 'Index': 'sockets/index.md'
        - 'TCP Client': 'sockets/tcp-client.md'
    - Security:
        - 'Index': 'security/index.md'
        - 'Denial of Service': 'security/dos.md'
- 'Additional information':
    - 'Architecture': 'supplementary/architecture.md'
    - 'Performance': 'supplementary/performance.md'
>>>>>>> 16a546fa
    # - 'Advanced':
    #     - 'RequestParser': 'http/request-parser.md'
    #     - 'RequestSerializer': 'http/request-serializer.md'
    #     - 'ResponseParser': 'http/response-parser.md'
    #     - 'ResponseSerializer': 'http/response-serializer.md'
# - Leaf:
# - Service:
- Version (3.0):
    - '1.5': 'version/1_5.md'
    - '2.0': 'version/2_0.md'
    - '3.0-beta': 'version/3_0.md'
    - 'Support': 'version/support.md'


markdown_extensions:
    - admonition
    - codehilite(guess_lang=false)
    - footnotes
    - meta
    - toc(permalink=true)

theme: 'material'
theme_dir: 'vapor-material'
repo_url: https://github.com/vapor/documentation

extra_css:
  - 'stylesheets/extra.css'
edit_uri: edit/master/3.0/docs/
extra:
    logo: 'images/droplet-white.svg'
    social:
        - type: 'twitter'
          link: 'https://twitter.com/@codevapor'
        - type: 'slack'
          link: 'http://vapor.team/'
    font:
        text: 'Roboto Slab'
        code: 'Source Code Pro'

google_analytics:
    - 'UA-76177358-4'
    - 'auto'<|MERGE_RESOLUTION|>--- conflicted
+++ resolved
@@ -21,64 +21,6 @@
     - 'Routing': 'vapor/routing.md'
     - 'Route Collection': 'vapor/route-collection.md'
     - 'Route Group': 'vapor/route-group.md'
-<<<<<<< HEAD
-- Async:
-    - 'Package': 'async/package.md'
-    - 'Promise & Future Introduction': 'async/promise-future-introduction.md'
-    - 'Future Basics': 'async/futures-basics.md'
-    - 'Streams Introduction': 'async/streams-introduction.md'
-    - 'Stream Basics': 'async/streams-basics.md'
-- Fluent:
-    - 'Package': 'fluent/package.md'
-- HTTP:
-    - 'Index': 'http/index.md'
-    - 'Request': 'http/request.md'
-    - 'Response': 'http/response.md'
-    - 'Methods': 'http/method.md'
-    - 'Status codes': 'http/status.md'
-    - 'URI': 'http/uri.md'
-    - 'Headers': 'http/headers.md'
-    - 'Body': 'http/body.md'
-    - 'Cookies': 'http/cookies.md'
-    - 'Middleware': 'http/middleware.md'
-    - 'Multipart': 'http/multipart.md'
-    - 'Responder': 'http/responder.md'
-    - 'Request': 'http/request.md'
-    - 'Status codes': 'http/status.md'
-    - 'URI': 'http/uri.md'
-- Redis:
-    - 'Index': 'redis/index.md'
-    - 'Basics': 'redis/basics.md'
-    - 'Custom commands': 'redis/custom-commands.md'
-- Routing:
-    - 'Async': 'routing/async.md'
-    - 'Parameters': 'routing/parameters.md'
-    - 'Route': 'routing/route.md'
-    - 'Router': 'routing/router.md'
-    - 'Sync': 'routing/sync.md'
-- WebSocket:
-    - 'WebSocket': 'websocket/websocket.md'
-    - 'Binary': 'websocket/binary-stream.md'
-    - 'Text': 'websocket/text-stream.md'
-    - 'Client': 'websocket/client.md'
-    - 'Server': 'websocket/server.md'
-    - 'Server Upgrades': 'websocket/upgrade.md'
-- Security:
-    - 'Index': 'security/index.md'
-    - 'Denial of Service': 'security/dos.md'
-- JWT:
-    - 'Signed Tokens': 'jwt/jws.md'
-- Crypto:
-    - 'Index': 'crypto/index.md'
-    - 'Base64': 'crypto/base64.md'
-    - 'Hashes': 'crypto/hash.md'
-    - 'Message authentication': 'crypto/mac.md'
-    - 'Password hashing': 'crypto/passwords.md'
-    - 'Random': 'crypto/random.md'
-- SQLite:
-    - 'Package': 'sqlite/package.md'
-    - 'Overview': 'sqlite/overview.md'
-=======
     - 'JSON': 'vapor/json.md'
     - 'Deployment': 'vapor/cloud.md'
 - 'Basics':
@@ -152,18 +94,10 @@
 - 'Additional information':
     - 'Architecture': 'supplementary/architecture.md'
     - 'Performance': 'supplementary/performance.md'
->>>>>>> 16a546fa
-    # - 'Advanced':
-    #     - 'RequestParser': 'http/request-parser.md'
-    #     - 'RequestSerializer': 'http/request-serializer.md'
-    #     - 'ResponseParser': 'http/response-parser.md'
-    #     - 'ResponseSerializer': 'http/response-serializer.md'
-# - Leaf:
-# - Service:
 - Version (3.0):
     - '1.5': 'version/1_5.md'
     - '2.0': 'version/2_0.md'
-    - '3.0-beta': 'version/3_0.md'
+    - '3.0-alpha': 'version/3_0.md'
     - 'Support': 'version/support.md'
 
 
